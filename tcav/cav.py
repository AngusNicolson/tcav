"""
Copyright 2018 Google LLC

Licensed under the Apache License, Version 2.0 (the "License");
you may not use this file except in compliance with the License.
You may obtain a copy of the License at

    https://www.apache.org/licenses/LICENSE-2.0

Unless required by applicable law or agreed to in writing, software
distributed under the License is distributed on an "AS IS" BASIS,
WITHOUT WARRANTIES OR CONDITIONS OF ANY KIND, either express or implied.
See the License for the specific language governing permissions and
limitations under the License.
"""

from pathlib import Path
import os.path
import pickle
import numpy as np
from six.moves import range
from sklearn import linear_model
from sklearn import metrics
from sklearn.model_selection import train_test_split
from tcav import utils


class CAV(object):
  """CAV class contains methods for concept activation vector (CAV).

  CAV represents semenatically meaningful vector directions in
  network's embeddings (bottlenecks).
  """

  @staticmethod
  def default_hparams():
    """HParams used to train the CAV.

    you can use logistic regression or linear regression, or different
    regularization of the CAV parameters.

    Returns:
      TF.HParams for training.
    """
    return {'model_type':'linear', 'alpha':.01, 'max_iter':1000, 'tol':1e-3}

  @staticmethod
  def load_cav(cav_path):
    """Make a CAV instance from a saved CAV (pickle file).

    Args:
      cav_path: the location of the saved CAV

    Returns:
      CAV instance.
    """
    with open(cav_path, 'rb') as pkl_file:
      save_dict = pickle.load(pkl_file)

    cav = CAV(save_dict['concepts'], save_dict['bottleneck'],
              save_dict['hparams'], save_dict['saved_path'])
    cav.accuracies = save_dict['accuracies']
    cav.cavs = save_dict['cavs']
    if "intercept" in save_dict.keys():
      cav.intercept = save_dict["intercept"]
    return cav

  @staticmethod
  def cav_key(concepts, bottleneck, model_type, alpha):
    """A key of this cav (useful for saving files).

    Args:
      concepts: set of concepts used for CAV
      bottleneck: the bottleneck used for CAV
      model_type: the name of model for CAV
      alpha: a parameter used to learn CAV

    Returns:
      a string cav_key
    """
    return '-'.join([str(c) for c in concepts
                    ]) + '-' + bottleneck + '-' + model_type + '-' + str(alpha)

  @staticmethod
  def check_cav_exists(cav_dir, concepts, bottleneck, cav_hparams):
    """Check if a CAV is saved in cav_dir.

    Args:
      cav_dir: where cav pickles might be saved
      concepts: set of concepts used for CAV
      bottleneck: the bottleneck used for CAV
      cav_hparams: a parameter used to learn CAV

    Returns:
      True if exists, False otherwise.
    """
    cav_path = os.path.join(
        cav_dir,
        CAV.cav_key(concepts, bottleneck, cav_hparams['model_type'],
                    cav_hparams['alpha']) + '.pkl')
    return Path(cav_path).exists()

  @staticmethod
  def _create_cav_training_set(concepts, bottleneck, acts):
    """Flattens acts, make mock-labels and returns the info.

    Labels are assigned in the order that concepts exists.

    Args:
        concepts: names of concepts
        bottleneck: the name of bottleneck where acts come from
        acts: a dictionary that contains activations
    Returns:
        x -  flattened acts
        labels - corresponding labels (integer)
        labels2text -  map between labels and text.
    """

    x = []
    labels = []
    labels2text = {}
    # to make sure postiive and negative examples are balanced,
    # truncate all examples to the size of the smallest concept.
    min_data_points = np.min(
        [acts[concept][bottleneck].shape[0] for concept in acts.keys()])

    for i, concept in enumerate(concepts):
      x.extend(acts[concept][bottleneck][:min_data_points].reshape(
          min_data_points, -1))
      labels.extend([i] * min_data_points)
      labels2text[i] = concept
    x = np.array(x)
    labels = np.array(labels)

    return x, labels, labels2text

  def __init__(self, concepts, bottleneck, hparams, save_path=None):
    """Initialize CAV class.

    Args:
      concepts: set of concepts used for CAV
      bottleneck: the bottleneck used for CAV
      hparams: a parameter used to learn CAV
      save_path: where to save this CAV
    """
    self.concepts = concepts
    self.bottleneck = bottleneck
    self.hparams = hparams
    self.save_path = save_path
    self.intercept = None

  def train(self, acts):
    """Train the CAVs from the activations.

    Args:
      acts: is a dictionary of activations. In particular, acts takes for of
            {'concept1':{'bottleneck name1':[...act array...],
                         'bottleneck name2':[...act array...],...
             'concept2':{'bottleneck name1':[...act array...],
    Raises:
      ValueError: if the model_type in hparam is not compatible.
    """

<<<<<<< HEAD
    print('training with alpha={}'.format(self.hparams['alpha']))
=======
>>>>>>> 06e67752
    x, labels, labels2text = CAV._create_cav_training_set(
        self.concepts, self.bottleneck, acts)

    if self.hparams['model_type'] == 'linear':
      lm = linear_model.SGDClassifier(alpha=self.hparams['alpha'], max_iter=self.hparams['max_iter'], tol=self.hparams['tol'])
    elif self.hparams['model_type'] == 'logistic':
      lm = linear_model.LogisticRegression()
    else:
      raise ValueError('Invalid hparams.model_type: {}'.format(
          self.hparams['model_type']))

    self.accuracies = self._train_lm(lm, x, labels, labels2text)
    if len(lm.coef_) == 1:
      # if there were only two labels, the concept is assigned to label 0 by
      # default. So we flip the coef_ to reflect this.
      self.cavs = [-1 * lm.coef_[0], lm.coef_[0]]
      self.intercept = lm.intercept_[0]
    else:
      self.cavs = [c for c in lm.coef_]
    self._save_cavs()

  def perturb_act(self, act, concept, operation=np.add, alpha=1.0):
    """Make a perturbation of act with a direction of this CAV.

    Args:
      act: activations to be perturbed
      concept: the concept to perturb act with.
      operation: the operation will be ran to perturb.
      alpha: size of the step.

    Returns:
      perturbed activation: same shape as act
    """
    flat_act = np.reshape(act, -1)
    pert = operation(flat_act, alpha * self.get_direction(concept))
    return np.reshape(pert, act.shape)

  def get_key(self):
    """Returns cav_key."""

    return CAV.cav_key(self.concepts, self.bottleneck, self.hparams['model_type'],
                       self.hparams['alpha'])

  def get_direction(self, concept):
    """Get CAV direction.

    Args:
      concept: the conept of interest

    Returns:
      CAV vector.
    """
    return self.cavs[self.concepts.index(concept)]

  def _save_cavs(self):
    """Save a dictionary of this CAV to a pickle."""
    save_dict = {
        'concepts': self.concepts,
        'bottleneck': self.bottleneck,
        'hparams': self.hparams,
        'accuracies': self.accuracies,
        'cavs': self.cavs,
        'intercept': self.intercept,
        'saved_path': self.save_path
    }
    if self.save_path is not None:
      with open(self.save_path, 'wb') as pkl_file:
        pickle.dump(save_dict, pkl_file)
    else:
      print('save_path is None. Not saving anything')

  def _train_lm(self, lm, x, y, labels2text):
    """Train a model to get CAVs.

    Modifies lm by calling the lm.fit functions. The cav coefficients are then
    in lm._coefs.

    Args:
      lm: An sklearn linear_model object. Can be linear regression or
        logistic regression. Must support .fit and ._coef.
      x: An array of training data of shape [num_data, data_dim]
      y: An array of integer labels of shape [num_data]
      labels2text: Dictionary of text for each label.

    Returns:
      Dictionary of accuracies of the CAVs.

    """
    x_train, x_test, y_train, y_test = train_test_split(
        x, y, test_size=0.33, stratify=y)
    # if you get setting an array element with a sequence, chances are that your
    # each of your activation had different shape - make sure they are all from
    # the same layer, and input image size was the same
    lm.fit(x_train, y_train)
    y_pred = lm.predict(x_test)
    # get acc for each class.
    num_classes = max(y) + 1
    acc = {}
    num_correct = 0
    for class_id in range(num_classes):
      # get indices of all test data that has this class.
      idx = (y_test == class_id)
      acc[labels2text[class_id]] = metrics.accuracy_score(
          y_pred[idx], y_test[idx])
      # overall correctness is weighted by the number of examples in this class.
      num_correct += (sum(idx) * acc[labels2text[class_id]])
    acc['overall'] = float(num_correct) / float(len(y_test))
<<<<<<< HEAD
    print('acc per class %s' % (str(acc)))
=======
>>>>>>> 06e67752
    return acc


def get_or_train_cav(concepts,
                     bottleneck,
                     acts,
                     cav_dir=None,
                     cav_hparams=None,
                     overwrite=False):
  """Gets, creating and training if necessary, the specified CAV.

  Assumes the activations already exists.

  Args:
    concepts: set of concepts used for CAV
            Note: if there are two concepts, provide the positive concept
                  first, then negative concept (e.g., ['striped', 'random500_1']
    bottleneck: the bottleneck used for CAV
    acts: dictionary contains activations of concepts in each bottlenecks
          e.g., acts[concept][bottleneck]
    cav_dir: a directory to store the results.
    cav_hparams: a parameter used to learn CAV
    overwrite: if set to True overwrite any saved CAV files.

  Returns:
    returns a CAV instance
  """

  if cav_hparams is None:
    cav_hparams = CAV.default_hparams()

  cav_path = None
  if cav_dir is not None:
    utils.make_dir_if_not_exists(cav_dir)
    cav_path = os.path.join(
        cav_dir,
        CAV.cav_key(concepts, bottleneck, cav_hparams['model_type'],
                    cav_hparams['alpha']).replace('/', '.') + '.pkl')

    if not overwrite and Path(cav_path).exists():
      print('CAV already exists: {}'.format(cav_path))
      cav_instance = CAV.load_cav(cav_path)
      print('CAV accuracies: {}'.format(cav_instance.accuracies))
      return cav_instance

  print('Training CAV {} - {} alpha {}'.format(
      concepts, bottleneck, cav_hparams['alpha']))
  cav_instance = CAV(concepts, bottleneck, cav_hparams, cav_path)
  cav_instance.train({c: acts[c] for c in concepts})
  print('CAV accuracies: {}'.format(cav_instance.accuracies))
  return cav_instance<|MERGE_RESOLUTION|>--- conflicted
+++ resolved
@@ -161,10 +161,8 @@
       ValueError: if the model_type in hparam is not compatible.
     """
 
-<<<<<<< HEAD
     print('training with alpha={}'.format(self.hparams['alpha']))
-=======
->>>>>>> 06e67752
+
     x, labels, labels2text = CAV._create_cav_training_set(
         self.concepts, self.bottleneck, acts)
 
@@ -272,10 +270,7 @@
       # overall correctness is weighted by the number of examples in this class.
       num_correct += (sum(idx) * acc[labels2text[class_id]])
     acc['overall'] = float(num_correct) / float(len(y_test))
-<<<<<<< HEAD
-    print('acc per class %s' % (str(acc)))
-=======
->>>>>>> 06e67752
+
     return acc
 
 
