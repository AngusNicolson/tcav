"""
Copyright 2018 Google LLC

Licensed under the Apache License, Version 2.0 (the "License");
you may not use this file except in compliance with the License.
You may obtain a copy of the License at

    https://www.apache.org/licenses/LICENSE-2.0

Unless required by applicable law or agreed to in writing, software
distributed under the License is distributed on an "AS IS" BASIS,
WITHOUT WARRANTIES OR CONDITIONS OF ANY KIND, either express or implied.
See the License for the specific language governing permissions and
limitations under the License.
"""

import os
from pathlib import Path
from multiprocessing import dummy as multiprocessing
from tcav.cav import CAV
from tcav.cav import get_or_train_cav
from tcav import run_params
from tcav import utils
import numpy as np
import time
from tcav.utils import device


class TCAV(object):
  """TCAV object: runs TCAV for one target and a set of concepts.
  The static methods (get_direction_dir_sign, compute_tcav_score,
  get_directional_dir) invole getting directional derivatives and calculating
  TCAV scores. These are static because they might be useful independently,
  for instance, if you are developing a new interpretability method using
  CAVs.
  See https://arxiv.org/abs/1711.11279
  """

  @staticmethod
  def get_direction_dir_sign(mymodel, example, cav, concept, class_id):
    """Get the sign of directional derivative.

    Args:
        mymodel: a model class instance
        example: a single model input
        cav: an instance of cav
        concept: one concept
        class_id: index of the class of interest (target) in logit layer.

    Returns:
        sign of the directional derivative
    """
    # Grad points in the direction which DECREASES probability of class
    grad = np.reshape(mymodel.get_gradient(example, class_id, cav.bottleneck).cpu(), -1)
    dot_prod = np.dot(grad, cav.get_direction(concept))
    return dot_prod < 0

  @staticmethod
  def compute_tcav_score(mymodel,
                         target_class,
                         concept,
                         cav,
                         examples,
                         run_parallel=True,
                         num_workers=20):
    """Compute TCAV score.

    Args:
      mymodel: a model class instance
      target_class: one target class
      concept: one concept
      cav: an instance of cav
      examples: an array of examples of the target class where examples[i]
        corresponds to class_acts[i]
      run_parallel: run this parallel fashion
      num_workers: number of workers if we run in parallel.

    Returns:
        TCAV score (i.e., ratio of pictures that returns negative dot product
        wrt loss).
    """
    count = 0
    class_id = mymodel.label_to_id(target_class)
    if run_parallel:
      pool = multiprocessing.Pool(num_workers)
      directions = pool.map(
          lambda i: TCAV.get_direction_dir_sign(mymodel, examples[i].to(device), cav, concept, class_id),
          range(len(examples))
      )
      pool.close()
      return sum(directions) / float(len(examples))
    else:
      for i in range(len(examples)):
        example = examples[i].to(device)
        if TCAV.get_direction_dir_sign(mymodel, example, cav, concept, class_id):
          count += 1
      return float(count) / float(len(examples))

  @staticmethod
  def get_gradients(mymodel, target_class, bottleneck, examples):
    """Return the list of gradients.

    Args:
    mymodel: a model class instance
    target_class: one target class
    concept: one concept
    bottleneck: bottleneck layer name
    examples: an array of examples of the target class where examples[i]
      corresponds to class_acts[i]

    Returns:
    list of gradients
    """
    class_id = mymodel.label_to_id(target_class)
    grads = []
    for i in range(len(examples)):
      example = examples[i].to(device)
      grads.append(np.reshape(mymodel.get_gradient(example, class_id, bottleneck).cpu(), -1))
    return grads

  @staticmethod
  def get_directional_dir(
      mymodel, target_class, concept, cav, examples):
    """Return the list of values of directional derivatives.

       (Only called when the values are needed as a referece)

    Args:
      mymodel: a model class instance
      target_class: one target class
      concept: one concept
      cav: an instance of cav
      examples: an array of examples of the target class where examples[i]
        corresponds to class_acts[i]

    Returns:
      list of values of directional derivatives.
    """
    class_id = mymodel.label_to_id(target_class)
    directional_dir_vals = []
    for i in range(len(examples)):
      example = examples[i].to(device)
      grad = np.reshape(mymodel.get_gradient(example, class_id, cav.bottleneck).cpu(), -1)
      directional_dir_vals.append(np.dot(grad, cav.get_direction(concept)))
    return directional_dir_vals

  def __init__(self,
               target,
               concepts,
               bottlenecks,
               activation_generator,
               alphas,
               random_counterpart=None,
               cav_dir=None,
               grad_dir=None,
               num_random_exp=5,
               random_concepts=None,
               do_random_pairs=True,
               n_repeats=1):
    """Initialze tcav class.

    Args:
      target: one target class
      concepts: A list of names of positive concept sets.
      bottlenecks: the name of a bottleneck of interest.
      activation_generator: an ActivationGeneratorInterface instance to return
                            activations.
      alphas: list of hyper parameters to run
      cav_dir: the path to store CAVs
      grad_dir: the path to store target gradients
      random_counterpart: the random concept to run against the concepts for
                  statistical testing. If supplied, only this set will be
                  used as a positive set for calculating random TCAVs
      num_random_exp: number of random experiments to compare against.
      random_concepts: A list of names of random concepts for the random
                       experiments to draw from. Optional, if not provided, the
                       names will be random500_{i} for i in num_random_exp.
                       Relative TCAV can be performed by passing in the same
                       value for both concepts and random_concepts.
      n_repeats: Load dataset n_repeats times for CAV training (for use with augmentations)
    """
    self.target = target
    self.concepts = concepts
    self.bottlenecks = bottlenecks
    self.activation_generator = activation_generator
    self.cav_dir = cav_dir
    self.grad_dir = Path(grad_dir)
    self.alphas = alphas
    self.mymodel = activation_generator.get_model()
    self.random_counterpart = random_counterpart
    self.relative_tcav = (random_concepts is not None) and (set(concepts) == set(random_concepts))
    self.n_repeats = n_repeats

    if num_random_exp < 2:
<<<<<<< HEAD
        print('the number of random concepts has to be at least 2')
=======
        raise ValueError('The number of random concepts has to be at least 2')
>>>>>>> 06e67752
    if random_concepts:
      num_random_exp = len(random_concepts)

    # make pairs to test.
    self._process_what_to_run_expand(num_random_exp=num_random_exp,
                                     random_concepts=random_concepts,
                                     random_pairs=do_random_pairs)
    # parameters
    self.params = self.get_params()
<<<<<<< HEAD
    print(f'TCAV will {len(self.params)} params')
=======
    print(f'TCAV will be run for {len(self.params)} params')
>>>>>>> 06e67752

  def train_cavs(self, overwrite=False):
    # TODO: Don't load activations if CAVs already trained
    t0 = time.time()
    # Get acts
    for pair in self.pairs_to_test:
      pair = pair[1]
<<<<<<< HEAD
=======
      # TODO: training CAV code drops activations until both classes (concept, random) have the same no. samples
      #  Should do this here so that activations aren't needlessly generated
>>>>>>> 06e67752
      acts = self.activation_generator.process_and_load_activations(self.bottlenecks, pair, overwrite=overwrite, n_repeats=self.n_repeats)
      for alpha in self.alphas:
       for bn in self.bottlenecks:
        cav_hparams = CAV.default_hparams()
        cav_hparams['alpha'] = alpha
        cav_instance = get_or_train_cav(
            pair,
            bn,
            acts,
            cav_dir=self.cav_dir,
            cav_hparams=cav_hparams,
            overwrite=overwrite)
        print(f"Finished training {cav_instance.get_key()} ({time.time() - t0:.1f} s)")
      # clean up
      del acts

  def run(self, overwrite=False):
    """Run TCAV for all parameters (concept and random), write results to html.

    Returns:
      results: an object (either a Results proto object or a list of
        dictionaries) containing metrics for TCAV results.
    """
<<<<<<< HEAD
    print(f'running {len(self.params)} params')
=======
    print(f'Running {len(self.params)} params')
>>>>>>> 06e67752
    results = []
    now = time.time()
    i = 0
    examples = self.activation_generator.get_examples_for_concept(self.target)
    for bottleneck in self.bottlenecks:
        grad_path = self.grad_dir / f"grad_{self.target}_{bottleneck}.npy"
        if grad_path.exists() and not overwrite:
            gradients = np.load(str(grad_path), allow_pickle=True)
        else:
            gradients = self.get_gradients(self.mymodel, self.target, bottleneck, examples)
            gradients = np.stack(gradients)
            np.save(str(grad_path), gradients, allow_pickle=False)
        for param in self.params:
            if param.bottleneck == bottleneck:
                print(f'Running param {i} of {len(self.params)}')
                results.append(self._run_single_set(param, gradients))
                i += 1
    print(f'Done running {len(self.params)} params. Took {time.time() - now} seconds...')
    return results

  def _run_single_set(self, param, gradients):
    """Run TCAV with provided for one set of (target, concepts).

    Args:
      param: parameters to run
      overwrite: if True, overwrite any saved CAV files.
      run_parallel: run this parallel.

    Returns:
      a dictionary of results (panda frame)
    """
    bottleneck = param.bottleneck
    concepts = param.concepts
    target_class = param.target_class
    activation_generator = param.activation_generator
    alpha = param.alpha
    mymodel = param.model
    cav_dir = param.cav_dir
    # first check if target class is in model.

<<<<<<< HEAD
    print(f'running {target_class} {concepts}')
=======
    print(f'Running {target_class} {concepts}')
>>>>>>> 06e67752

    # Get CAVs
    cav_hparams = CAV.default_hparams()
    cav_hparams['alpha'] = alpha
    a_cav_key = CAV.cav_key(concepts, bottleneck, cav_hparams['model_type'], cav_hparams['alpha'])

    cav_path = os.path.join(cav_dir, a_cav_key.replace('/', '.') + '.pkl')
    cav_instance = CAV.load_cav(cav_path)

    # Hypo testing
    cav_concept = concepts[0]

    val_directional_dirs = [
        np.dot(grad, cav_instance.get_direction(cav_concept)) for grad in gradients
    ]
    i_up = sum([v > 0 for v in val_directional_dirs]) / len(val_directional_dirs)
    result = {
        'cav_key':
            a_cav_key,
        'cav_concept':
            cav_concept,
        'negative_concept':
            concepts[1],
        'target_class':
            target_class,
        'cav_accuracies':
            cav_instance.accuracies,
        'i_up':
            i_up,
        'val_directional_dirs_abs_mean':
            np.mean(np.abs(val_directional_dirs)),
        'val_directional_dirs_mean':
            np.mean(val_directional_dirs),
        'val_directional_dirs_std':
            np.std(val_directional_dirs),
        'val_directional_dirs':
            val_directional_dirs,
        'note':
            f'alpha_{alpha} ',
        'alpha':
            alpha,
        'bottleneck':
            bottleneck
    }
    return result

  def _process_what_to_run_expand(self, num_random_exp=100, random_concepts=None, random_pairs=True):
    """Get tuples of parameters to run TCAV with.

    TCAV builds random concept to conduct statistical significance testing
    againts the concept. To do this, we build many concept vectors, and many
    random vectors. This function prepares runs by expanding parameters.

    Args:
      num_random_exp: number of random experiments to run to compare.
      random_concepts: A list of names of random concepts for the random experiments
                   to draw from. Optional, if not provided, the names will be
                   random500_{i} for i in num_random_exp.
      random_pairs: Bool. Whether to run random vs random pairs
    """

    target_concept_pairs = [(self.target, self.concepts)]

    # take away 1 random experiment if the random counterpart already in random concepts
    # take away 1 random experiment if computing Relative TCAV
    all_concepts_concepts, pairs_to_run_concepts = (
        utils.process_what_to_run_expand(
            utils.process_what_to_run_concepts(target_concept_pairs),
            self.random_counterpart,
            num_random_exp=num_random_exp -
            (1 if random_concepts and self.random_counterpart in random_concepts
             else 0) - (1 if self.relative_tcav else 0),
            random_concepts=random_concepts))

    pairs_to_run_randoms = []
    all_concepts_randoms = []

    # ith random concept
    def get_random_concept(i):
      return (random_concepts[i] if random_concepts
              else 'random500_{}'.format(i))

    if self.random_counterpart is None:
      # TODO random500_1 vs random500_0 is the same as 1 - (random500_0 vs random500_1)
      for i in range(num_random_exp):
        all_concepts_randoms_tmp, pairs_to_run_randoms_tmp = (
            utils.process_what_to_run_expand(
                utils.process_what_to_run_randoms(target_concept_pairs,
                                                  get_random_concept(i)),
                num_random_exp=num_random_exp - 1,
                random_concepts=random_concepts))

        pairs_to_run_randoms.extend(pairs_to_run_randoms_tmp)
        all_concepts_randoms.extend(all_concepts_randoms_tmp)

    else:
      # run only random_counterpart as the positve set for random experiments
      all_concepts_randoms_tmp, pairs_to_run_randoms_tmp = (
          utils.process_what_to_run_expand(
              utils.process_what_to_run_randoms(target_concept_pairs,
                                                self.random_counterpart),
              self.random_counterpart,
              num_random_exp=num_random_exp - (1 if random_concepts and
                  self.random_counterpart in random_concepts else 0),
              random_concepts=random_concepts))

      pairs_to_run_randoms.extend(pairs_to_run_randoms_tmp)
      all_concepts_randoms.extend(all_concepts_randoms_tmp)

    self.all_concepts = list(set(all_concepts_concepts + all_concepts_randoms))
    self.pairs_to_test = pairs_to_run_concepts if self.relative_tcav or not random_pairs else pairs_to_run_concepts + pairs_to_run_randoms

  def get_params(self):
    """Enumerate parameters for the run function.

    Returns:
      parameters
    """
    params = []
    for bottleneck in self.bottlenecks:
      for target_in_test, concepts_in_test in self.pairs_to_test:
        for alpha in self.alphas:
<<<<<<< HEAD
          print(f'{bottleneck} {concepts_in_test} {target_in_test} {alpha}')
=======
>>>>>>> 06e67752
          params.append(
              run_params.RunParams(bottleneck, concepts_in_test, target_in_test,
                                   self.activation_generator, self.cav_dir,
                                   alpha, self.mymodel))
    return params<|MERGE_RESOLUTION|>--- conflicted
+++ resolved
@@ -192,11 +192,8 @@
     self.n_repeats = n_repeats
 
     if num_random_exp < 2:
-<<<<<<< HEAD
         print('the number of random concepts has to be at least 2')
-=======
-        raise ValueError('The number of random concepts has to be at least 2')
->>>>>>> 06e67752
+        
     if random_concepts:
       num_random_exp = len(random_concepts)
 
@@ -206,11 +203,8 @@
                                      random_pairs=do_random_pairs)
     # parameters
     self.params = self.get_params()
-<<<<<<< HEAD
-    print(f'TCAV will {len(self.params)} params')
-=======
+
     print(f'TCAV will be run for {len(self.params)} params')
->>>>>>> 06e67752
 
   def train_cavs(self, overwrite=False):
     # TODO: Don't load activations if CAVs already trained
@@ -218,11 +212,10 @@
     # Get acts
     for pair in self.pairs_to_test:
       pair = pair[1]
-<<<<<<< HEAD
-=======
+
       # TODO: training CAV code drops activations until both classes (concept, random) have the same no. samples
       #  Should do this here so that activations aren't needlessly generated
->>>>>>> 06e67752
+
       acts = self.activation_generator.process_and_load_activations(self.bottlenecks, pair, overwrite=overwrite, n_repeats=self.n_repeats)
       for alpha in self.alphas:
        for bn in self.bottlenecks:
@@ -246,11 +239,9 @@
       results: an object (either a Results proto object or a list of
         dictionaries) containing metrics for TCAV results.
     """
-<<<<<<< HEAD
-    print(f'running {len(self.params)} params')
-=======
+
     print(f'Running {len(self.params)} params')
->>>>>>> 06e67752
+
     results = []
     now = time.time()
     i = 0
@@ -291,11 +282,8 @@
     cav_dir = param.cav_dir
     # first check if target class is in model.
 
-<<<<<<< HEAD
-    print(f'running {target_class} {concepts}')
-=======
+
     print(f'Running {target_class} {concepts}')
->>>>>>> 06e67752
 
     # Get CAVs
     cav_hparams = CAV.default_hparams()
@@ -418,10 +406,8 @@
     for bottleneck in self.bottlenecks:
       for target_in_test, concepts_in_test in self.pairs_to_test:
         for alpha in self.alphas:
-<<<<<<< HEAD
           print(f'{bottleneck} {concepts_in_test} {target_in_test} {alpha}')
-=======
->>>>>>> 06e67752
+
           params.append(
               run_params.RunParams(bottleneck, concepts_in_test, target_in_test,
                                    self.activation_generator, self.cav_dir,
