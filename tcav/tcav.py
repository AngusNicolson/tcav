--- conflicted
+++ resolved
@@ -186,25 +186,18 @@
     self.params = self.get_params()
     tf.logging.info('TCAV will %s params' % len(self.params))
 
-<<<<<<< HEAD
-  def run(self, num_workers=10, run_parallel=False, overwrite=False):
-=======
-  def run(self, num_workers=10, run_parallel=False, return_proto=False):
->>>>>>> 3f8b9df6
+  def run(self, num_workers=10, run_parallel=False, overwrite=False, return_proto=False):
     """Run TCAV for all parameters (concept and random), write results to html.
 
     Args:
       num_workers: number of workers to parallelize
       run_parallel: run this parallel.
-<<<<<<< HEAD
       overwrite: if True, overwrite any saved CAV files.
-=======
       return_proto: if True, returns results as a tcav.Results object; else,
         return as a list of dicts.
->>>>>>> 3f8b9df6
-
-    Returns:
-      results: an object (either a tcav.Results object or a list of
+
+    Returns:
+      results: an object (either a Results proto object or a list of
         dictionaries) containing metrics for TCAV results.
     """
     # for random exp,  a machine with cpu = 30, ram = 300G, disk = 10G and
